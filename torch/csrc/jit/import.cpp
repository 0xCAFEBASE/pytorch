#include <ATen/core/functional.h>
#include <c10/util/Exception.h>
#include <torch/csrc/jit/import.h>
#include <torch/csrc/jit/import_export_helpers.h>
#ifndef C10_MOBILE
#include <torch/csrc/jit/import_legacy.h>
#endif
#include <torch/csrc/jit/import_source.h>
#include <torch/csrc/jit/ir.h>
#include <torch/csrc/jit/pickle.h>
#include <torch/csrc/jit/script/script_type_parser.h>
#include <torch/csrc/jit/source_range_serialization.h>
#include <torch/csrc/jit/source_range_serialization_impl.h>

#include "caffe2/serialize/file_adapter.h"
#include "caffe2/serialize/inline_container.h"
#include "caffe2/serialize/istream_adapter.h"

#include <ATen/ATen.h>

#include <fstream>
#include <string>
#include <unordered_map>
#include <vector>

namespace torch {
namespace jit {

using caffe2::serialize::FileAdapter;
using caffe2::serialize::IStreamAdapter;
using caffe2::serialize::PyTorchStreamReader;
using caffe2::serialize::ReadAdapterInterface;

namespace {

<<<<<<< HEAD
struct ClassResolver : public script::Resolver {
  explicit ClassResolver(std::shared_ptr<script::CompilationUnit> cu)
      : cu_(std::move(cu)) {}
  TypePtr resolveType(const std::string& name, const SourceRange& loc)
      const override {
    return cu_->get_type(c10::QualifiedName(name));
  }

 private:
  std::shared_ptr<script::CompilationUnit> cu_;
};

// This is a deserializer class which loads script modules from pt files.
// It is able to parse both the new and legacy formats for backward compatibility.
// Content of the file is written using PyTorchStreamWriter, for details please
// check caffe2/serialize/inline_container.h.
// The legacy format:
// All the records except the last one are tensor data, and the last record
// is a serialized ModelProto, defined in caffe2/proto/torch.proto.
// ModelProto contains all the metadata of themodel, and it is serialized as json.
// The new format:
// The module is saved in pickle. readArchive() is called to parse and construct
// the constant table and the script module.
=======
// this is a deserializer class which loads script modules from pt files. the
// content of the file is written using PyTorchStreamWriter, for details please
// check caffe2/serialize/inline_container.h. all the records except the last
// one are tensor data, and the last record is a serialized ModelProto, defined
// in caffe2/proto/torch.proto. ModelProto contains all the metadata of the
// model, and it is serialized as json.
>>>>>>> fe52b0d2
class ScriptModuleDeserializer final {
 public:
  ScriptModuleDeserializer(
      std::shared_ptr<script::CompilationUnit> cu,
      std::unique_ptr<PyTorchStreamReader> reader)
      : compilation_unit_(cu),
        reader_(std::move(reader)) {}

  script::Module deserialize(
      c10::optional<at::Device> device,
      script::ExtraFilesMap& extra_files);

 private:
  IValue readArchive(const std::string& archive_name);
  void importCallback(const std::string& qualifier);

  std::shared_ptr<script::CompilationUnit> compilation_unit_;
  std::unique_ptr<PyTorchStreamReader> reader_;
  c10::optional<at::Device> device_;
  std::vector<at::Tensor> constants_table_;
  std::unordered_set<std::string> imported_libs_;
  std::string export_prefix_ = "code/";
};

IValue ScriptModuleDeserializer::readArchive(const std::string& archive_name) {
  std::stringstream picklename;
  picklename << archive_name << ".pkl";
  at::DataPtr pickle_ptr;
  size_t pickle_size;
  std::tie(pickle_ptr, pickle_size) = reader_->getRecord(picklename.str());

  size_t bytes_read = 0;
  auto data = reinterpret_cast<const char*>(pickle_ptr.get());
  auto reader = [&](char* buffer, size_t len) {
    if (bytes_read + len > pickle_size) {
      return false;
    }
    // Copy len bytes into buffer
    const char* start = data + bytes_read;
    std::memcpy(buffer, start, len);
    bytes_read += len;
    return true;
  };

  auto class_resolver = [&](const c10::QualifiedName& qn) {
    importCallback(qn.prefix());
    return c10::StrongTypePtr(
        compilation_unit_, compilation_unit_->get_class(qn));
  };
  auto read_record = [&](const std::string& name) {
    std::stringstream ss;
    ss << archive_name << "/" << name;
    return std::get<0>(reader_->getRecord(ss.str()));
  };
  Unpickler unpickler(
      reader, std::move(class_resolver), std::move(read_record), device_);
  return unpickler.parse_ivalue();
}

script::Module ScriptModuleDeserializer::deserialize(
    c10::optional<at::Device> device,
    script::ExtraFilesMap& extra_files) {
  C10_LOG_API_USAGE_ONCE("torch.script.load");
  device_ = device;
  // Load extra files.
  for (const auto& kv : extra_files) {
    const std::string& key = "extra/" + kv.first;
    if (reader_->hasRecord(key)) {
      at::DataPtr meta_ptr;
      size_t meta_size;
      std::tie(meta_ptr, meta_size) = reader_->getRecord(key);
      extra_files[kv.first] =
          std::string(static_cast<char*>(meta_ptr.get()), meta_size);
    }
  }
  if (reader_->hasRecord("model.json")) {
#ifndef C10_MOBILE
    return torch::jit::LEGACY_deserialize(
        compilation_unit_, std::move(reader_), device_);
#else
    AT_ERROR("Legacy model format is not supported on mobile.");
#endif
  }
  auto tuple = readArchive("constants").toTuple();
  for (auto constant : tuple->elements()) {
    constants_table_.push_back(constant.toTensor());
  }
  return script::Module(readArchive("data").toObject());
}

void ScriptModuleDeserializer::importCallback(const std::string& qualifier) {
  if (imported_libs_.count(qualifier)) {
    return;
  }
  imported_libs_.insert(qualifier);
  std::function<void(const std::string&)> import_callback =
      [this](const std::string& qualifier) { importCallback(qualifier); };
  const std::string path =
      ImportExportHelpers::qualifierToPath(qualifier, export_prefix_);
  at::DataPtr data;
  size_t size;
  std::tie(data, size) = reader_->getRecord(path);

  std::shared_ptr<ConcreteSourceRangeUnpickler> gen_ranges = nullptr;

  std::string debug_file = path + ".debug_pkl";
  if (reader_->hasRecord(debug_file)) {
    at::DataPtr debug_data;
    size_t debug_size;
    std::tie(debug_data, debug_size) = reader_->getRecord(debug_file);
    gen_ranges = std::make_shared<ConcreteSourceRangeUnpickler>(
        std::move(debug_data), debug_size);
  }

  auto src = std::make_shared<Source>(
      std::string(static_cast<const char*>(data.get()), size),
      path,
      1,
      gen_ranges);

  script::import_libs(
      compilation_unit_, qualifier, src, constants_table_, import_callback);
}

} // namespace

script::Module import_ir_module(
    std::shared_ptr<script::CompilationUnit> cu,
    std::istream& in,
    c10::optional<at::Device> device,
    script::ExtraFilesMap& extra_files) {
  auto reader = torch::make_unique<PyTorchStreamReader>(&in);
  ScriptModuleDeserializer deserializer(std::move(cu), std::move(reader));
  return deserializer.deserialize(device, extra_files);
}

script::Module import_ir_module(
    std::shared_ptr<script::CompilationUnit> cu,
    const std::string& filename,
    c10::optional<at::Device> device,
    script::ExtraFilesMap& extra_files) {
  auto reader = torch::make_unique<PyTorchStreamReader>(filename);
  ScriptModuleDeserializer deserializer(std::move(cu), std::move(reader));
  return deserializer.deserialize(device, extra_files);
}

script::Module import_ir_module(
    std::shared_ptr<script::CompilationUnit> cu,
    std::unique_ptr<ReadAdapterInterface> rai,
    c10::optional<at::Device> device,
    script::ExtraFilesMap& extra_files) {
  auto reader = torch::make_unique<PyTorchStreamReader>(std::move(rai));
  ScriptModuleDeserializer deserializer(std::move(cu), std::move(reader));
  return deserializer.deserialize(device, extra_files);
}

script::Module load(
    std::istream& in,
    c10::optional<at::Device> device,
    script::ExtraFilesMap& extra_files) {
  std::unique_ptr<IStreamAdapter> rai =
      caffe2::make_unique<IStreamAdapter>(&in);
  auto module = load(std::move(rai), device, extra_files);
  return module;
}

script::Module load(
    const std::string& filename,
    c10::optional<at::Device> device,
    script::ExtraFilesMap& extra_files) {
  std::unique_ptr<FileAdapter> rai = caffe2::make_unique<FileAdapter>(filename);
  auto module = load(std::move(rai), device, extra_files);
  return module;
}

script::Module load(
    std::unique_ptr<ReadAdapterInterface> rai,
    c10::optional<c10::Device> device,
    script::ExtraFilesMap& extra_files) {
  auto reader = torch::make_unique<PyTorchStreamReader>(std::move(rai));
  auto cu = std::make_shared<script::CompilationUnit>();
  ScriptModuleDeserializer deserializer(std::move(cu), std::move(reader));
  return deserializer.deserialize(device, extra_files);
}

} // namespace jit
} // namespace torch<|MERGE_RESOLUTION|>--- conflicted
+++ resolved
@@ -33,19 +33,6 @@
 
 namespace {
 
-<<<<<<< HEAD
-struct ClassResolver : public script::Resolver {
-  explicit ClassResolver(std::shared_ptr<script::CompilationUnit> cu)
-      : cu_(std::move(cu)) {}
-  TypePtr resolveType(const std::string& name, const SourceRange& loc)
-      const override {
-    return cu_->get_type(c10::QualifiedName(name));
-  }
-
- private:
-  std::shared_ptr<script::CompilationUnit> cu_;
-};
-
 // This is a deserializer class which loads script modules from pt files.
 // It is able to parse both the new and legacy formats for backward compatibility.
 // Content of the file is written using PyTorchStreamWriter, for details please
@@ -57,14 +44,6 @@
 // The new format:
 // The module is saved in pickle. readArchive() is called to parse and construct
 // the constant table and the script module.
-=======
-// this is a deserializer class which loads script modules from pt files. the
-// content of the file is written using PyTorchStreamWriter, for details please
-// check caffe2/serialize/inline_container.h. all the records except the last
-// one are tensor data, and the last record is a serialized ModelProto, defined
-// in caffe2/proto/torch.proto. ModelProto contains all the metadata of the
-// model, and it is serialized as json.
->>>>>>> fe52b0d2
 class ScriptModuleDeserializer final {
  public:
   ScriptModuleDeserializer(
