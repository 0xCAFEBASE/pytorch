# type: ignore
<<<<<<< HEAD

=======
>>>>>>> b173bc98
import inspect
from types import CodeType, FunctionType
from typing import Any, Callable, Dict, Tuple, Union
import torch

from .graph import Graph
from .graph_module import GraphModule

HAS_VARSTUFF = inspect.CO_VARARGS | inspect.CO_VARKEYWORDS

def _find_module(root, m):
    for n, p in root.named_modules():
        if m is p:
            return n
    raise NameError('module is not installed as a submodule')

def _patch_function(fn, nargs):
    co = fn.__code__
    co_flags = co.co_flags & ~HAS_VARSTUFF
    if hasattr(co, "co_posonlyargcount"):
        co_args = (
            nargs, 0,
            0, co.co_nlocals, co.co_stacksize,
            co_flags, co.co_code, co.co_consts, co.co_names,
            co.co_varnames, co.co_filename, co.co_name,
            co.co_firstlineno, co.co_lnotab, co.co_freevars,
            co.co_cellvars
        )
    else:
        co_args = (
            nargs, 0, co.co_nlocals,
            co.co_stacksize, co_flags, co.co_code, co.co_consts,
            co.co_names, co.co_varnames, co.co_filename,
            co.co_name, co.co_firstlineno, co.co_lnotab,
            co.co_freevars, co.co_cellvars)
    new_code = CodeType(*co_args)
    return FunctionType(new_code, fn.__globals__, fn.__name__, fn.__defaults__, fn.__closure__)

    # we need to insert placeholder nodes for *args, and **kwargs,
    # so we can't call this function normally, otherwise it would try to unpack them
    # instead, let's make python think that args and kwargs are normay variables

def is_leaf_module(m):
    return m.__module__.startswith('torch.nn') and not isinstance(m, torch.nn.Sequential)

def default_is_valid_call(target : Union[str, Callable], args : Tuple[Any], kwargs : Dict[str, Any]):
    pass

# Symbolic tracing API
#
# Given an `nn.Module` instance `root`, this function will return a `GraphModule`
# constructed by recording operations seen while tracing through `root`.
#
# Args:
#   - root - the `nn.Module` instance to trace
#   - is_leaf_module : A callable to specify whether a given `nn.Module` is a "leaf"
#                      module. Leaf modules are the atomic units that appear in
#                      the IR, referenced by `call_module` calls. By default,
#                      Modules in the PyTorch standard library namespace (torch.nn)
#                      are leaf modules. All other modules are traced through and
#                      their constituent ops are recorded, unless specified otherwise
#                      via this parameter.
#   - is_valid_call : A callable to validate whether a given target, args, and
#                     kwargs should be recorded. This can be used, for example,
#                     to error out when symbolic tracing encounters an in-place
#                     operation. The passed-in callable should throw an exception
#                     if it encounters a call that is not supported.
def symbolic_trace(root : torch.nn.Module,
                   is_leaf_module : Callable[[torch.nn.Module], bool] = is_leaf_module,
                   is_valid_call : Callable[
                       [Union[str, Callable], Tuple[Any]], Dict[str, Any]] = default_is_valid_call):
    def _use_parameter(graph, a):
        if isinstance(a, torch.nn.Parameter):
            for n, p in root.named_parameters():
                if a is p:
                    return graph.get_param(n)
            raise NameError('parameter is not a member of this module')
        return NotImplemented
    graph = Graph(arg_handler=_use_parameter, is_valid_call=is_valid_call)
    fn = type(root).forward

    co = fn.__code__
    total_args = co.co_argcount + co.co_kwonlyargcount
    names_iter = iter(co.co_varnames)
    next(names_iter)  # skip self
    args = [root]
    args.extend(graph.placeholder(next(names_iter)) for name in range(1, total_args))

    if co.co_kwonlyargcount > 0 or co.co_flags & HAS_VARSTUFF:
        if co.co_flags & inspect.CO_VARARGS:
            args.append(graph.placeholder('*' + next(names_iter)))
        if co.co_flags & inspect.CO_VARKEYWORDS:
            args.append(graph.placeholder('**' + next(names_iter)))
        fn = _patch_function(fn, len(args))

    args = tuple(args)
    orig_call = torch.nn.Module.__call__

    def module_call_wrapper(mod, *args, **kwargs):
        if not is_leaf_module(mod):
            return orig_call(mod, *args, **kwargs)
        else:
            target = _find_module(root, mod)
            return graph.call_module(target, args, kwargs)
    try:
        torch.nn.Module.__call__ = module_call_wrapper
        graph.output(fn(*args))
    finally:
        torch.nn.Module.__call__ = orig_call
    return GraphModule(root, graph)<|MERGE_RESOLUTION|>--- conflicted
+++ resolved
@@ -1,8 +1,4 @@
 # type: ignore
-<<<<<<< HEAD
-
-=======
->>>>>>> b173bc98
 import inspect
 from types import CodeType, FunctionType
 from typing import Any, Callable, Dict, Tuple, Union
